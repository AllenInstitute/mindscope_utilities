--- conflicted
+++ resolved
@@ -617,7 +617,7 @@
     # fill the last flashes with last value
     for i in range(len(stimulus_presentations) - len(reward_rate_by_frame)):
         reward_rate_by_frame.append(reward_rate_by_frame[-1])
-<<<<<<< HEAD
+
     stimulus_presentations_df['reward_rate'] = reward_rate_by_frame
     return stimulus_presentations_df
 
@@ -827,8 +827,3 @@
                 d_prime_matrix.loc[row][col] = np.nan
 
     return d_prime_matrix
-=======
-    stimulus_presentations['reward_rate'] = reward_rate_by_frame
-
-    return stimulus_presentations
->>>>>>> a7edafd0
