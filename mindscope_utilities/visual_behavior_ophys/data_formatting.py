--- conflicted
+++ resolved
@@ -1524,14 +1524,9 @@
     # operations
     eye_tracking = eye_tracking.set_index('timestamps')
 
-<<<<<<< HEAD
+
     # add timestamps column in addition to index so it can be used as a column as well
     eye_tracking['timestamps'] = eye_tracking.index.values
-=======
-    # compute pupil_diameter and pupil_radius from pupil_area
-    eye_tracking['pupil_radius'] = np.sqrt(eye_tracking.pupil_area / np.pi)  # convert pupil area to pupil radius
-    eye_tracking['pupil_diameter'] = eye_tracking['pupil_radius'] * 2  # convert pupil radius to pupil diameter
->>>>>>> 29ddd2ea
 
     # set all timepoints that are likely blinks to NaN for all eye_tracking
     # columns
@@ -1543,12 +1538,8 @@
     if interpolate_likely_blinks:
         eye_tracking = eye_tracking.interpolate()
 
-<<<<<<< HEAD
+
     # divide all columns by average value during gray screen period prior to behavior session
-=======
-    # divide all columns by average of gray screen period prior to behavior
-    # session
->>>>>>> 29ddd2ea
     if normalize_to_gray_screen:
         assert stimulus_presentations is not None, 'must provide stimulus_presentations if normalize_to_gray_screen is True'
         spontaneous_frames = get_spontaneous_frames(
